--- conflicted
+++ resolved
@@ -475,12 +475,8 @@
                                         }
                                     }
 
-<<<<<<< HEAD
                                     let theme = &cx.app_state::<Settings>().theme.search;
-                                    editor.highlight_ranges::<Self>(
-=======
                                     editor.highlight_background::<Self>(
->>>>>>> 1e9b6b05
                                         ranges,
                                         theme.match_background,
                                         cx,
